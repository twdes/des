﻿using System;
using System.Collections;
using System.Collections.Generic;
using System.ComponentModel;
using System.Diagnostics;
using System.IO;
using System.Linq;
using System.Text;
using System.Threading;
using System.Threading.Tasks;
using System.Xml.Linq;
using TecWare.DE.Server.Configuration;
using TecWare.DE.Server.Stuff;
using TecWare.DE.Stuff;

namespace TecWare.DE.Server
{
	#region -- class DELogLine ----------------------------------------------------------

	///////////////////////////////////////////////////////////////////////////////
	/// <summary>Holds a log line.</summary>
	public sealed class DELogLine
	{
		/// <summary>Creates</summary>
		/// <param name="dataLine"></param>
		public DELogLine(string dataLine)
		{
			LogMsgType typ;
			DateTime stamp;
			string text;
			LogLineParser.Parse(dataLine, out typ, out stamp, out text);

			this.Stamp = stamp;
			this.Typ = typ;
			this.Text = text;
		} // ctor

		/// <summary>Creates a log line from the given values.</summary>
		/// <param name="stamp"></param>
		/// <param name="typ"></param>
		/// <param name="text"></param>
		public DELogLine(DateTime stamp, LogMsgType typ, string text)
		{
			this.Stamp = stamp;
			this.Typ = typ;
			this.Text = text;
		} // ctor

		public override string ToString()
			=> ToLineData();

		public string ToLineData()
		{
			var sb = new StringBuilder(Text?.Length ?? +64); // reserve space for the string

			sb.Append(LogLineParser.ConvertDateTime(Stamp))
				.Append('\t')
				.Append(((int)Typ).ToString())
				.Append('\t');

			foreach (char c in Text)
			{
				switch (c)
				{
					case '\n':
						sb.Append("\\n");
						break;
					case '\r':
						break;
					case '\t':
						sb.Append("\\t");
						break;
					case '\\':
						sb.Append(@"\\");
						break;
					case '\0':
						sb.Append("\\0");
						break;
					default:
						sb.Append(c);
						break;
				}
			}

			return sb.ToString();
		} // func GetLineData

		/// <summary>Time of the event.</summary>
		public DateTime Stamp { get; }
		/// <summary>Classification of the event.</summary>
		public LogMsgType Typ { get; }
		/// <summary>Content</summary>
		public string Text { get; }
	} // class DELogLine

	#endregion

	#region -- class DELogFile ----------------------------------------------------------

	///////////////////////////////////////////////////////////////////////////////
	/// <summary>Access to a LogFile.</summary>
	public sealed class DELogFile : IDERangeEnumerable2<DELogLine>, IDisposable
	{
		private const string WindowsLineEnding = "\r\n";

		public event EventHandler LinesAdded;

		private readonly byte[] logFileBuffer = new byte[0x10000];

		private readonly object logFileLock = new object(); // Lock for multithread access
		private readonly FileStream logData;                // File, that contains the lines
		private bool isDisposed = false;

		private int logLineCount = 0;                           // Is the current count of log lines
		private List<long> linesOffsetCache = new List<long>(); // Offset of line >> 5 (32)

		#region -- Ctor/Dtor --------------------------------------------------------------

		public DELogFile(string fileName)
		{
			var fileInfo = new FileInfo(fileName);
			if (!fileInfo.Exists) // if not exists --> create the log file
			{
				// creat the directory
				if (!fileInfo.Directory.Exists)
					fileInfo.Directory.Create();

				// Create a empty file, that we can set read access for all processes.
				File.WriteAllBytes(fileInfo.FullName, new byte[0]);
			}

			// Open the file
			logData = new FileStream(fileInfo.FullName, FileMode.Open, FileAccess.ReadWrite, FileShare.Read);
			using (ManualResetEventSlim started = new ManualResetEventSlim(false))
			{
				// Use different schedule, to fork from the thread queue
				Task.Factory.StartNew(() => CreateLogLineCache(started), CancellationToken.None, TaskCreationOptions.LongRunning, TaskScheduler.Default);
				started.Wait();
			}
		} // ctor

		public void Dispose()
		{
			lock (logFileLock)
			{
				CheckDisposed();

				logData?.Dispose();
				isDisposed = true;
			}
		} // proc Dispose

		private void CheckDisposed()
		{
			if (isDisposed)
				throw new ObjectDisposedException(nameof(DELogFile));
		} // proc CheckDisposed

		#endregion

		#region -- Add, SetSize -----------------------------------------------------------

		public void SetSize(uint minSize, uint maxSize)
		{
			lock (logFileLock)
			{
				MinimumSize = Math.Min(minSize, maxSize);
				MaximumSize = Math.Max(maxSize, minSize);
			}
		} // func SetSize

		public void Add(DELogLine line)
		{
			var lineData = Encoding.Default.GetBytes(line.ToLineData() + WindowsLineEnding);
			lock (logFileLock)
			{
				if (isDisposed) // check if the log is disposed
					return;

				try
				{
					if (logData.Length + lineData.Length > MaximumSize)
						TruncateLog(logData.Length - MinimumSize); // truncate the log file, calculate the new size

					// set the position to the end and mark the offset
					logData.Seek(0, SeekOrigin.End);
					AddToLogLineCache(logData.Position);
					logLineCount++;

					// add the line data
					logData.Write(lineData, 0, lineData.Length);
					logData.Flush();
				}
				catch (Exception e)
				{
					Debug.Print(e.GetMessageString());
					ResetLog();
				}
			}

			LinesAdded?.Invoke(this, EventArgs.Empty);
		} // proc Add

		private void CreateLogLineCache(ManualResetEventSlim started)
		{
			lock (logFileLock)
			{
				started.Set();
				try
				{
					int readed;
					long lastLinePosition = 0;

					// reset data
					ResetLog();

					do
					{
						readed = logData.Read(logFileBuffer, 0, logFileBuffer.Length);

						for (var i = 0; i < readed; i++)
						{
							if (logFileBuffer[i] == '\n')
							{
								AddToLogLineCache(lastLinePosition);
								logLineCount++;

								lastLinePosition = logData.Position - readed + i + 1;
							}
						}
					} while (readed > 0);
				}
				catch (Exception e)
				{
					Debug.Print(e.GetMessageString());

					ResetLog(true);
				}
			}

			if (logLineCount != 0)
				LinesAdded?.Invoke(this, EventArgs.Empty);
		} // proc CreateLogLineCache

		private void TruncateLog(long removeBytes)
		{
			// search for the line position (es wird 32 Zeilenweise entfernt)
			var indexRemove = linesOffsetCache.BinarySearch(removeBytes);
			if (indexRemove == -1) // before first
				indexRemove = 0;
			else if (indexRemove < -1) // within a block
				indexRemove = ~indexRemove - 1; // not lower the minimum

			// correct the remove byte to the line ending
			removeBytes = indexRemove < linesOffsetCache.Count ? linesOffsetCache[indexRemove] : logData.Length;

			// copy the log data to the start of the file
			var readPos = removeBytes;
			var writePos = 0;
			var readed = 0;
			while (logData.Length > readPos)
			{
				logData.Seek(readPos, SeekOrigin.Begin);
				readed = logData.Read(logFileBuffer, 0, logFileBuffer.Length);
				logData.Seek(writePos, SeekOrigin.Begin);
				logData.Write(logFileBuffer, 0, readed);

				readPos += readed;
				writePos += readed;
			}

			// correct the line cache
			linesOffsetCache.RemoveRange(0, indexRemove);
			logLineCount -= indexRemove << 5;
			for (var i = 0; i < linesOffsetCache.Count; i++)
				linesOffsetCache[i] = linesOffsetCache[i] - removeBytes;

			// truncate the bytes
			logData.SetLength(logData.Position);
		} // proc TruncateLog

		private void ResetLog(bool clearData = false)
		{
			// try to reset data, should not happen on real life
			logData.Position = 0;
			logLineCount = 0;
			linesOffsetCache.Clear();

			// clear log, to make the data valid
			if (clearData)
				logData.SetLength(0);
		} // proc ResetLog

		private void AddToLogLineCache(long position)
		{
			if ((logLineCount & 0x1F) == 0)
			{
				var index = logLineCount >> 5;
				if (index != linesOffsetCache.Count)
					throw new InvalidDataException();

				linesOffsetCache.Add(position);
			}
		} // proc AddToLogLineCache

		#endregion

		#region -- GetEnumerator ----------------------------------------------------------

		public IEnumerator GetEnumerator()
			=> GetEnumerator(0, Int32.MaxValue, null);

		public IEnumerator<DELogLine> GetEnumerator(int start, int count)
			=> GetEnumerator(start, count, null);

		public IEnumerator<DELogLine> GetEnumerator(int start, int count, IPropertyReadOnlyDictionary selector)
		{
			// create selector
			if (selector != null)
			{
				throw new NotImplementedException();
			}

			// find the range to search in
			var idxFrom = start >> 5;
			var idxFromOffset = start & 0x1F;

			string lineData;
			var i = 0;
			logData.Seek(linesOffsetCache[idxFrom], SeekOrigin.Begin);
			using (var sr = new StreamReader(logData, Encoding.Default, false, 4096, true))
			{
				while (i < count && (lineData = sr.ReadLine()) != null)
				{
					if (idxFromOffset > 0)
						idxFromOffset--;
					else
					{


						yield return new DELogLine(lineData);
						i++;
					}
				}
			}
		} // func GetEnumerator

		#endregion

		/// <summary>Returns the name of the log-file.</summary>
		public string FileName => logData.Name;
		/// <summary>Returns the synchronization object for the file.</summary>
		public object SyncRoot => logFileLock;

		/// <summary>Size of the file to truncate.</summary>
		public uint MinimumSize { get; private set; } = 3 << 20;
		/// <summary>Size of the file, when the truncate will start.</summary>
		public uint MaximumSize { get; private set; } = 4 << 20;
		/// <summary>Total size of the file</summary>
		public uint CurrentSize => unchecked((uint)logData.Length);

		/// <summary>Number of log lines.</summary>
		public int Count { get { lock (logFileLock) return logLineCount; } }
	} // class DELogFile

	#endregion

	#region -- class DEConfigLogItem ----------------------------------------------------

	///////////////////////////////////////////////////////////////////////////////
	/// <summary></summary>
	public class DEConfigLogItem : DEConfigItem, ILogger, ILogger2
	{
		public const string LogCategory = "Log";

		#region -- class LogLineDescriptor ------------------------------------------------

		///////////////////////////////////////////////////////////////////////////////
		/// <summary>Beschreibt die Logzeilen</summary>
		private sealed class LogLineDescriptor : IDEListDescriptor
		{
			private LogLineDescriptor()
			{
			} // ctor

			public void WriteType(DEListTypeWriter xml)
			{
				xml.WriteStartType("line");
				xml.WriteProperty("@stamp", typeof(DateTime));
				xml.WriteProperty("@typ", typeof(string));
				xml.WriteProperty(".", typeof(string));
				xml.WriteEndType();
			} // proc WriteType

			private string GetLogLineType(LogMsgType typ)
			{
				switch (typ)
				{
					case LogMsgType.Error:
						return "E";
					case LogMsgType.Information:
						return "I";
					case LogMsgType.Warning:
						return "W";
					default:
						return "";
				}
			} // func GetLogLineType

			public void WriteItem(DEListItemWriter xml, object item)
			{
				var logLine = (DELogLine)item;
				xml.WriteStartProperty("line");
				xml.WriteAttributeProperty("stamp", logLine.Stamp.ToString("O"));
				xml.WriteAttributeProperty("typ", GetLogLineType(logLine.Typ));
				xml.WriteValue(logLine.Text);
				xml.WriteEndProperty();
			} // proc WriteItem

			private static readonly LogLineDescriptor logLineDescriptor = new LogLineDescriptor();

			public static LogLineDescriptor Instance { get { return logLineDescriptor; } }
		} // class LogLineDescriptor

		#endregion

		#region -- class LogLineController ------------------------------------------------

		private sealed class LogLineController : IDEListController
		{
			private DEConfigLogItem configItem;

			public LogLineController(DEConfigLogItem configItem)
			{
				this.configItem = configItem;
			} // ctor

			public void Dispose()
			{
			} // proc Dispose

			public IDisposable EnterReadLock()
			{
				Monitor.Enter(configItem.logFile.SyncRoot);
				return new DisposableScope(() => Monitor.Exit(configItem.logFile.SyncRoot));
			} // func EnterReadLock

			public IDisposable EnterWriteLock()
			{
				throw new NotSupportedException();
			} // proc EnterWriteLock

			public void OnBeforeList() { }

			public string Id => LogLineListId;
			public string DisplayName => LogCategory;
			public System.Collections.IEnumerable List => configItem.logFile;
			public IDEListDescriptor Descriptor => LogLineDescriptor.Instance;
		} // class LogLineController

		#endregion

		#region -- class LogMessageScopeHolder --------------------------------------------

		private sealed class LogMessageScopeHolder : ILogMessageScope
		{
			private readonly DEConfigLogItem owner;
			private readonly LogMessageScopeFrame frame;

			public LogMessageScopeHolder(DEConfigLogItem owner, LogMessageScopeFrame frame)
			{
				this.owner = owner;
				this.frame = frame;

				lock (SyncRoot)
					frame.LogMessageScopeCounter++;
			} // ctor

			public void Dispose()
			{
				lock (SyncRoot)
				{
					if (frame.LogMessageScopeCounter == 0)
						return;

					if (--frame.LogMessageScopeCounter == 0)
					{
						frame.Scope.Dispose();
						owner.scopes.Remove(frame);
					}
				}
			} // proc Dispose

			private object SyncRoot => owner.scopes;

			public LogMsgType Typ { get { return frame.Scope.Typ; } }

			public ILogMessageScope AutoFlush() => frame.Scope.AutoFlush();
			public ILogMessageScope SetType(LogMsgType value, bool force = false) => frame.Scope.SetType(value, force);
			public IDisposable Indent(string indentation = "  ") => frame.Scope.Indent(indentation);
			public ILogMessageScope Write(string text) => frame.Scope.Write(text);
			public ILogMessageScope WriteLine(bool force = true) => frame.Scope.WriteLine(force);
		} // class LogMessageScopeHolder

		#endregion

		#region -- class LogMessageScopeFrame --------------------------------------------

		///////////////////////////////////////////////////////////////////////////////
		/// <summary></summary>
		private sealed class LogMessageScopeFrame
		{
			public LogMessageScopeFrame(LogMessageScope scope)
			{
				this.Scope = scope;
			} // ctor

			public int LogMessageScopeCounter { get; set; } = 0;
			public LogMessageScope Scope { get; }
		} // class LogMessageScopeFrame

		#endregion

		private DELogFile logFile = null;
		private readonly Lazy<string> logFileName;

		private readonly List<LogMessageScopeFrame> scopes = new List<LogMessageScopeFrame>();
		
		#region -- Ctor/Dtor --------------------------------------------------------------

		public DEConfigLogItem(IServiceProvider sp, string sName)
			: base(sp, sName)
		{
			this.logFileName = new Lazy<string>(() => Path.Combine(Server.LogPath, GetFullLogName()));

			RegisterList(LogLineListId, new LogLineController(this), true);
		} // ctor

		protected override void Dispose(bool disposing)
		{
			if (disposing)
			{
				Procs.FreeAndNil(ref logFile);
				ConfigLogItemCount--;
			}
			base.Dispose(disposing);
		} // proc Disposing

		private void GetFullName(DEConfigItem cur, StringBuilder sb)
		{
			if (cur == null)
				return;

			// Vorgänger
			GetFullName(cur.Owner as DEConfigItem, sb);

			// AKtuelle
			if (sb.Length > 0)
				sb.Append('\\');
			sb.Append(cur.Name);
		} // func GetFullName

		private string GetFullLogName()
		{
			var sb = new StringBuilder();
			GetFullName(this, sb);
			sb.Append(".log");
			return sb.ToString();
		} // func GetFullName

		protected override void OnBeginReadConfiguration(IDEConfigLoading config)
		{
			base.OnBeginReadConfiguration(config);

			if (config.ConfigOld == null) // LogDatei darf nur einmal initialisiert werden
			{
				if (String.IsNullOrEmpty(Server.LogPath))
					throw new ArgumentNullException("logPath", "LogPath muss gesetzt sein.");

				// Lege die Logdatei an
				logFile = new DELogFile(LogFileName);
				logFile.LinesAdded += (sender, e) => OnLinesAdded();

				ConfigLogItemCount++;
			}

			// Lese die Parameter für die Logdatei
			var xLog = config.ConfigNew.Element(DEConfigurationConstants.xnLog);
			if (xLog != null)
				SetLogSize(xLog.GetAttribute("min", logFile.MinimumSize), xLog.GetAttribute("max", logFile.MaximumSize));
		} // proc OnBeginReadConfiguration

		private void SetLogSize(uint minLogSize, uint maxLogSize)
		{
			if (minLogSize != logFile.MinimumSize ||
				maxLogSize != logFile.MaximumSize)
			{
				logFile.SetSize(minLogSize, maxLogSize);
				OnPropertyChanged(nameof(LogMinSize));
				OnPropertyChanged(nameof(LogMaxSize));
			}
		} // prop SetLogSize

		#endregion

		#region -- IDELogConfig Members ---------------------------------------------------

		void ILogger.LogMsg(LogMsgType typ, string text)
		{
			Debug.Print("[{0}] {1}", Name, text);

			var logLine = new DELogLine(DateTime.Now, typ, text);
			if (Server.Queue?.IsQueueRunning ?? false)
				Server.Queue.Factory.StartNew(() => logFile?.Add(logLine));
			else // Background thread is not in service, synchron add
				logFile?.Add(logLine);
		} // proc ILogger.LogMsg

		ILogMessageScope ILogger2.CreateScope(LogMsgType typ, bool autoFlush)
		{
			lock (scopes)
			{
				var frame = new LogMessageScopeFrame(new LogMessageScope(this, typ, autoFlush));
				scopes.Add(frame);
				return new LogMessageScopeHolder(this, frame);
			}
		} // func ILogger2.CreateScope

		ILogMessageScope ILogger2.GetScope(LogMsgType typ, bool autoFlush)
		{
			lock (scopes)
			{
				if (scopes.Count == 0)
					return ((ILogger2)this).CreateScope(typ, autoFlush);
				else
				{
					var frame = scopes.Last();
					frame.Scope.SetType(typ);
					if (autoFlush)
						frame.Scope.AutoFlush();
					return new LogMessageScopeHolder(this, frame);
				}
			}
		} // func ILogger2.GetScope

		public int ConfigLogItemCount
		{
			get
			{
				return this.GetService<IDEBaseLog>(typeof(DEServerBaseLog), true)?.TotalLogCount ?? 0;
			}
			set
			{
				var baseLog = this.GetService<IDEBaseLog>(typeof(DEServerBaseLog), true);
				if (baseLog != null)
					baseLog.TotalLogCount = value;
			}
		} // prop ConfigLogItemCount

		#endregion

		#region -- Http Schnittstelle -----------------------------------------------------

		protected virtual void OnLinesAdded()
		{
			FireEvent(LogLineListId, null, new XElement("lines", new XAttribute("lineCount", LogLineCount)));
			OnPropertyChanged(nameof(LogLineCount));
			OnPropertyChanged(nameof(LogFileSize));
		} // proc OnLinesAdded

#if DEBUG
		[
		DEConfigHttpAction("spam", IsSafeCall = true),
		Description("Erzeugt im aktuellen Log die angegebene Anzahl von Meldungen.")
		]
		private XElement HttpSpamLog(string spam = "SPAM", int lines = 1024)
		{
			while (lines-- > 0)
				Log.Info("{0} {1}" + new string('-', 100), spam, lines);
			return new XElement("spam");
		} // func HttpSpamLog
#endif

		#endregion

		#region -- Properties -------------------------------------------------------------

		[
		PropertyName("tw_log_minsize"),
		DisplayName("Size (minimum)"),
		Description("Size of the log file, to truncate."),
		Category(LogCategory),
		Format("{0:XiB}")
		]
		public FileSize LogMinSize => new FileSize(logFile.MinimumSize);
		[
		PropertyName("tw_log_maxsize"),
		DisplayName("Size (maximum)"),
		Description("If this size exceeds, the truncate will start."),
		Category(LogCategory),
		Format("{0:XiB}")
		]
		public FileSize LogMaxSize => new FileSize(logFile.MaximumSize);
		[
		PropertyName("tw_log_size"),
		DisplayName("Size (current)"),
		Description("Current size of the log file."),
		Category(LogCategory),
		Format("{0:XiB}")
		]
<<<<<<< HEAD
		public long LogFileSize { get { return logFile?.Length ?? 0; } }
=======
		public FileSize LogFileSize => new FileSize(logFile.CurrentSize);
>>>>>>> 06dff1d8
		[
		PropertyName("tw_log_filename"),
		DisplayName("FileName"),
		Description("Fullpath of the log file."),
		Category(LogCategory)
		]
		public string LogFileName => logFileName.Value;
		[
		PropertyName("tw_log_lines"),
		DisplayName("Lines"),
		Description("Number of lines in the log file."),
		Category(LogCategory),
		Format("{0:N0}")
		]
		public int LogLineCount => logFile.Count;

		public bool HasLog => logFile != null;

		#endregion
	} // class ConfigLogItem

	#endregion
}<|MERGE_RESOLUTION|>--- conflicted
+++ resolved
@@ -708,11 +708,7 @@
 		Category(LogCategory),
 		Format("{0:XiB}")
 		]
-<<<<<<< HEAD
-		public long LogFileSize { get { return logFile?.Length ?? 0; } }
-=======
 		public FileSize LogFileSize => new FileSize(logFile.CurrentSize);
->>>>>>> 06dff1d8
 		[
 		PropertyName("tw_log_filename"),
 		DisplayName("FileName"),
