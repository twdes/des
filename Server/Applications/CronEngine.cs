﻿using System;
using System.Collections;
using System.Collections.Generic;
using System.ComponentModel;
using System.ComponentModel.Design;
using System.IO;
using System.Linq;
using System.Threading;
using System.Threading.Tasks;
using TecWare.DE.Stuff;

namespace TecWare.DE.Server
{
	#region -- class DECronEngine -------------------------------------------------------

	///////////////////////////////////////////////////////////////////////////////
	/// <summary></summary>
	internal sealed class DECronEngine : DEConfigLogItem, IDECronEngine
	{
		#region -- class CurrentRunningJob ------------------------------------------------

		///////////////////////////////////////////////////////////////////////////////
		/// <summary>Currently, running job.</summary>
		private sealed class CurrentRunningJob
		{
			private DECronEngine parent;
			private ICronJobExecute job;
			private ICronJobCancellation jobCancel;

			private Task task;
			private CancellationTokenSource cancellationTokenSource;

			public CurrentRunningJob(DECronEngine parent, ICronJobExecute job, CancellationToken cancellationToken)
			{
				this.parent = parent;
				this.job = job;
				this.jobCancel = job as ICronJobCancellation;

				this.cancellationTokenSource = CancellationTokenSource.CreateLinkedTokenSource(cancellationToken);
				this.task = Task.Factory.StartNew(Execute, cancellationTokenSource.Token);
				this.task.ContinueWith(EndExecute);

				// automatic cancel
				if (jobCancel != null && jobCancel.RunTimeSlice.HasValue)
					cancellationTokenSource.CancelAfter(jobCancel.RunTimeSlice.Value);
			} // ctor

			private void Execute()
				=> job.RunJob(cancellationTokenSource.Token);

			private void EndExecute(Task t)
			{
				Exception jobException = null;
				try
				{
					t.Wait(cancellationTokenSource.Token);
				}
				catch (Exception e)
				{
					jobException = e;
				}
				try
				{
					parent.FinishJob(this, jobException);
				}
				catch (Exception e)
				{
					parent.Log.Except("JobFinish failed.", e);
				}
			} // proc EndExecute

			public void Cancel()
			{
				cancellationTokenSource.Cancel();
				if (jobCancel != null && jobCancel.IsSupportCancelation)
					cancellationTokenSource.Cancel();
			} // proc Cancel

			public ICronJobExecute Job => job;
			public Task Task => task;
			public bool IsCancellationRequested => cancellationTokenSource.IsCancellationRequested;
		} // class CurrentRunningJob

		#endregion

		#region -- struct CronCacheItem ---------------------------------------------------

		///////////////////////////////////////////////////////////////////////////////
		/// <summary></summary>
		private struct CronCacheItem
		{
			public ICronJobItem Job;
			public DateTime? NextRun;
		} // struct CronCacheItem

		#endregion

		#region -- class CronItemCacheDescriptor ------------------------------------------

		///////////////////////////////////////////////////////////////////////////////
		/// <summary></summary>
		private sealed class CronItemCacheDescriptor : IDEListDescriptor
		{
			private CronItemCacheDescriptor()
			{
			} // ctor

			public void WriteType(DEListTypeWriter xml)
			{
				xml.WriteStartType("item");
				xml.WriteProperty("@id", typeof(string));
				xml.WriteProperty("@displayname", typeof(string));
				xml.WriteProperty("@bound", typeof(string));
				xml.WriteProperty("@supportsCancellation", typeof(bool));
				xml.WriteProperty("@runTimeSlice", typeof(TimeSpan));
				xml.WriteProperty("@nextrun", typeof(DateTime));
				xml.WriteEndType();
			} // proc WriteType

			public void WriteItem(DEListItemWriter xml, object item)
			{
				var c = (CronCacheItem)item;

				xml.WriteAttributeProperty("id", c.Job.UniqueName);
				xml.WriteAttributeProperty("displayname", c.Job.DisplayName);
				xml.WriteAttributeProperty("bound", c.Job.Bound.ToString());
				var jobCancel = c.Job as ICronJobCancellation;
				if (jobCancel != null)
				{
					xml.WriteAttributeProperty("supportsCancellation", jobCancel.IsSupportCancelation);
					if (jobCancel.RunTimeSlice.HasValue)
						xml.WriteAttributeProperty("runTimeSlice", jobCancel.RunTimeSlice.Value);
				}
				if (c.NextRun.HasValue)
					xml.WriteAttributeProperty("nextrun", c.NextRun.Value);
			} // proc WriteItem

			public static CronItemCacheDescriptor Instance { get; } = new CronItemCacheDescriptor();
		} // class CronItemCacheDescriptor

		#endregion

		#region -- class CronItemCacheController ------------------------------------------

		///////////////////////////////////////////////////////////////////////////////
		/// <summary></summary>
		private sealed class CronItemCacheController : IDEListController
		{
			private DECronEngine owner;

			public CronItemCacheController(DECronEngine owner)
			{
				this.owner = owner;
				owner.RegisterList(Id, this, true);
			} // ctor

			public void Dispose()
			{
				owner.UnregisterList(this);
			} // proc Dispose

			public IDisposable EnterReadLock()
			{
				Monitor.Enter(owner.cronItemCacheLock);
				return new DisposableScope(() => Monitor.Exit(owner.cronItemCacheLock));
			} // proc EnterReadLock

			public IDisposable EnterWriteLock()
				=> EnterReadLock();

			public void OnBeforeList() { }

			public IDEListDescriptor Descriptor => CronItemCacheDescriptor.Instance;

			public string Id => "tw_cron_items";
			public string DisplayName => "Cron items";

			public IEnumerable List => owner.cronItemCache;
		} // class CronItemCacheController 

		#endregion

		private DEList<CurrentRunningJob> currentJobs;

		private IDEListController cronItemCacheController;
		private object cronItemCacheLock = new object();
		private CronCacheItem[] cronItemCache = null;

		private bool isCronIdleActive = false;
		private Action procCronIdle;
		private Action procCancelJobs;
		private Action procRefreshCronServices;
		
		#region -- Ctor/Dtor --------------------------------------------------------------

		public DECronEngine(IServiceProvider sp, string name)
			: base(sp, name)
		{
			this.cronItemCacheController = new CronItemCacheController(this);
			this.currentJobs = new DEList<CurrentRunningJob>(this, "tw_cron_running", "Cron running");
			
			this.procCronIdle = CronIdle;
			PublishItem(this.currentJobs);

			// Register Engine
			var sc = sp.GetService<IServiceContainer>(true);
			sc.AddService(typeof(IDECronEngine), this, false);

			// Register Server events
			Server.Queue.RegisterEvent(procCancelJobs = CancelJobs, DEServerEvent.Shutdown);
			Server.Queue.RegisterEvent(procRefreshCronServices = RefreshCronServices, DEServerEvent.Reconfiguration);
    } // ctor

		protected override void Dispose(bool disposing)
		{
			try
			{
				if (disposing)
				{
					CancelJobs();

					CronIdleActive = false;
					Server.Queue.CancelCommand(procCancelJobs);
					Server.Queue.CancelCommand(procRefreshCronServices);

					this.GetService<IServiceContainer>(false)?.RemoveService(typeof(IDECronEngine));

					Procs.FreeAndNil(ref currentJobs);
					Procs.FreeAndNil(ref cronItemCacheController);
				}
			}
			finally
			{
				base.Dispose(disposing);
			}
		} // proc Dispose

		#endregion

		#region -- Configuration ----------------------------------------------------------

		private static void CollectCronJobItems(List<ICronJobItem> cronItems, DEConfigItem current)
		{
			if (current is ICronJobItem)
				cronItems.Add((ICronJobItem)current);
			else // No recursion, for nested cron jobs
			{
				foreach (var c in current.UnsafeChildren)
					CollectCronJobItems(cronItems, c);
			}
		} // proc CollectCronJobItems

		public void RefreshCronServices()
		{
			// Collect all cronjobs
			var cronItems = new List<ICronJobItem>();
			CollectCronJobItems(cronItems, this.GetService<DEServer>(true));

			Log.LogMsg(LogMsgType.Information, "CronJobs found: {0}", cronItems.Count);

			if (cronItems.Count > 0)
			{
				if (cronItemCache == null) // first initialization, start idle
<<<<<<< HEAD
					Server.Queue.RegisterIdle(procCronIdle);


=======
					CronIdleActive = true;
				
>>>>>>> f35886c7
				// Lies die Liste mit den zuletzt gelaufenen Zeiten und errechne den nächsten Start
				lock (cronItemCacheLock)
				{
					cronItemCache = new CronCacheItem[cronItems.Count];
					for (var i = 0; i < cronItemCache.Length; i++)
						cronItemCache[i].Job = cronItems[i];

					LoadNextRuntime();
				}
			}
			else if (cronItemCache != null && cronItems.Count == 0) // Items komplett entfernt
			{
				CronIdleActive = false;
				lock (cronItemCacheLock)
					cronItemCache = null;
			}
		} // proc RefreshCronServices

		#endregion

		#region -- Last Run Time ----------------------------------------------------------

		private void LoadNextRuntime()
		{
			string line;

			// read persisted data
			using (var log = this.Log.GetScope(LogMsgType.Information))
			{
				try
				{
					log.WriteLine("Reread job table.");

					using (var sr = new StreamReader(NextRuntimeFile))
					{
						while ((line = sr.ReadLine()) != null)
						{
							// # Displayname
							// id: zeit

							// Skip comment
							line = line.Trim();
							if (line.Length > 0 && line[0] == '#')
								continue;

							int iPos = line.IndexOf(' ');
							if (iPos == -1)
								continue;

							// read line data
							var uniqueName = line.Substring(0, iPos).Trim();
							var timeStamp = line.Substring(iPos + 1).Trim();
							try
							{
								var nextStamp = DateTime.Parse(timeStamp);
								var index = Array.FindIndex(cronItemCache, c => String.Compare(c.Job.UniqueName, uniqueName, StringComparison.OrdinalIgnoreCase) == 0);
								if (index >= 0)
									cronItemCache[index].NextRun = nextStamp;
								else
									log.WriteLine("{0}: Nicht mehr gefunden.", uniqueName);
							}
							catch (Exception e)
							{
								log.SetType(LogMsgType.Warning);
								log.WriteLine("[{0}] {1} bei Zeile: {2}", e.GetType().Name, e.Message, line);
							}
						}
					}
				}
				catch (FileNotFoundException ex)
				{
					log.WriteLine(ex.Message);
					log.WriteLine("The schedule will reset to start.");
					log.SetType(LogMsgType.Warning, true);
				}
				catch (Exception ex)
				{
					log.WriteException(ex);
					log.SetType(LogMsgType.Warning, true);
				}
			}

			// recalculate times
			for (int i = 0; i < cronItemCache.Length; i++)
			{
				if (cronItemCache[i].NextRun.HasValue) // redo outstanding tasks
					continue;

				if (!cronItemCache[i].Job.Bound.IsEmpty)
				{
					var nextStamp = cronItemCache[i].Job.Bound.GetNext(DateTime.Now);
					cronItemCache[i].Job.NotifyNextRun(nextStamp);
					cronItemCache[i].NextRun = nextStamp;
        }
			}
		} // proc LoadNextRuntime

		private void SaveNextRuntime()
		{
			lock (cronItemCacheLock)
			{
				using (var sw = new StreamWriter(NextRuntimeFile))
				{
					for (int i = 0; i < cronItemCache.Length; i++)
					{
						if (cronItemCache[i].NextRun.HasValue)
						{
							sw.WriteLine("# {0}", cronItemCache[i].Job.DisplayName);
							sw.WriteLine("{0}: {1}", cronItemCache[i].Job.UniqueName, cronItemCache[i].NextRun.Value);
						}
					}
				}
			}
		} // proc SaveNextRuntime

		private string NextRuntimeFile => Path.ChangeExtension(this.LogFileName, "next");

		#endregion

		#region -- Job-Verwaltung ---------------------------------------------------------

		private void CronIdle()
		{
			// Check, if need to start something
			using (EnterReadLock())
			{
				lock (cronItemCache)
				{
					if (cronItemCache != null)
					{
						var now = DateTime.Now;
						for (var i = 0; i < cronItemCache.Length; i++)
						{
							if (cronItemCache[i].NextRun.Value < now)
							{
								if (!StartJob(cronItemCache[i].Job))
								{
									cronItemCache[i].NextRun = cronItemCache[i].NextRun.Value.Add(TimeSpan.FromSeconds(60)); // add 60sec if the job is busy
								}
							}
						}
					}
				}
			}
		} // proc CronIdle

		public bool StartJob(ICronJobExecute job)
		{
			// is the job currently running
			try
			{
				ExecuteJobAsync(job, CancellationToken.None);
				return true;
			}
			catch (InvalidOperationException)
			{
				return false;
			}
		} // proc StartJob

		public Task ExecuteJobAsync(ICronJobExecute job, CancellationToken cancellation)
		{
			using (currentJobs.EnterWriteLock())
			{
				if (currentJobs.FindIndex(c => job == c.Job) >= 0)
					throw new InvalidOperationException("Job is already running.");

				using (currentJobs.EnterReadLock())
				{
					foreach (var j in currentJobs)
						if (!job.CanRunParallelTo(j.Job))
							throw new InvalidOperationException(String.Format("Job is blocked (job: {0})", j.Job.DisplayName));
				}

				Log.Info("jobstart: {0}", job.DisplayName);
				var currentJob = new CurrentRunningJob(this, job, cancellation);
				currentJobs.Add(currentJob);
				return currentJob.Task;
			}
		} // func ExecuteJobAsync

		private void FinishJob(CurrentRunningJob jobRunning, Exception jobException)
		{
			lock (cronItemCache)
			{
				using (EnterReadLock())
				using (currentJobs.EnterWriteLock())
				{
					var jobBound = jobRunning.Job as ICronJobItem;

					// remove job from running jobs
					currentJobs.Remove(jobRunning);

					// generate log entry
					var name = jobBound == null ? "<unnamed>" : jobBound.DisplayName;
					if (jobException != null)
					{
						Log.Except(String.Format("jobfinish: {0}", name), jobException);
						var node = jobRunning.Job as DEConfigLogItem;
						if (node != null)
						{
							var aggException = jobException as AggregateException;
							if (aggException != null)
							{
								if (aggException.InnerException != null)
									node.Log.Except("Execution failed.", aggException.InnerException);
								foreach (var ex in aggException.InnerExceptions)
									node.Log.Except("Execution failed.", ex);
							}
							else
								node.Log.Except("Execution failed.", jobException);
						}
					}
					else
						Log.Info("jobfinish: {0}", name);

					// calculate next runtime
					if (jobBound != null && !jobBound.Bound.IsEmpty && cronItemCache != null)
					{
						var index = Array.FindIndex(cronItemCache, c => c.Job == jobBound);
						if (index >= 0)
						{
							var next = jobBound.Bound.GetNext(DateTime.Now);
							cronItemCache[index].NextRun = next;
							jobBound.NotifyNextRun(next);
							SaveNextRuntime();
						}
					}
				}
			}
		} // proc FinishJob

		public void CancelJob(ICronJobExecute job)
		{
			Task t = null;
			using (currentJobs.EnterReadLock())
			{
				var cur = currentJobs.FirstOrDefault(c => c.Job == job);
				if (cur != null)
				{
					t = cur.Task;
					cur.Cancel(); }
			}
			try { t.Wait(); }
			catch { }
		}// proc CancelJob

		public void CancelJobs()
		{
			var tasks = new List<Task>();
			using (currentJobs.EnterReadLock())
			{
				foreach (var c in currentJobs)
				{
					tasks.Add(c.Task);
					c.Cancel();
				}
			}
			Task.WaitAll(tasks.ToArray());
		} // proc CancelJobs

		#endregion

		[
		PropertyName("tw_cron_isActive"),
		DisplayName("Active"),
		Description("Is true if the cron idle check is registered.")
		]
		public bool CronIdleActive
		{
			get { return isCronIdleActive; }
			set
			{
				Server.Queue.CancelCommand(procCronIdle);
				if (value) // activate
				{
					Server.Queue.RegisterIdle(procCronIdle);
					Log.Info("Cron idle registered.");
					isCronIdleActive = true;
				}
				else // deactivate
				{
					Log.Info("Cron idle cleared.");
					isCronIdleActive = false;
				}
				OnPropertyChanged(nameof(CronIdleActive));
			}
		} // prop CronIdleActive

		public override string Icon { get { return "/images/clock.png"; } }
	} // class DECronEngine

	#endregion

	#region -- class LuaCronJobItem -----------------------------------------------------

	///////////////////////////////////////////////////////////////////////////////
	/// <summary></summary>
	internal sealed class LuaCronJobItem : CronJobItem
	{
		#region -- Ctor/Dtor ----------------------------------------------------------------

		public LuaCronJobItem(IServiceProvider sp, string sName)
			: base(sp, sName)
		{
		} // ctor

		#endregion

		#region -- OnRunJob -----------------------------------------------------------------

		private CancellationToken cancellationToken = CancellationToken.None;

		protected override void OnRunJob(CancellationToken cancellation)
		{
			cancellationToken = cancellation;
			cancellation.Register(OnCancel);
			CallMember("Run", cancellation);
		} // proc OnRunJob

		private void OnCancel()
		{
			CallMember("Cancel");
		} // proc OnCancel

		public override bool IsSupportCancelation => Config.GetAttribute("supportsCancelation", false) || this.GetMemberValue("Cancel", lRawGet: true) != null;

		#endregion

		public override string Icon => "/images/clock_run.png";
	} // class LuaCronJobItem

	#endregion

	#region -- class CronJobGroupBatch --------------------------------------------------

	///////////////////////////////////////////////////////////////////////////////
	/// <summary>Run a group of jobs as an batch.</summary>
	internal sealed class CronJobGroupBatch : CronJobItem
	{
		public CronJobGroupBatch(IServiceProvider sp, string name)
			: base(sp, name)
		{
		} // ctor

		protected override void OnRunJob(CancellationToken cancellation)
		{
			CheckCronEngine();

			this.WalkChildren<ICronJobExecute>(
				c =>
				{
					if (cancellation.IsCancellationRequested)
						return;

					if (StateRunning != null)
						StateRunning.Value = c.DisplayName;
					Log.Info("{0}: started...", c.DisplayName);
					CronEngine.ExecuteJobAsync(c, cancellation);
					Log.Info("{0}: finished.", c.DisplayName);
				}, true);
		} // proc RunJob

		public override string Icon => "/images/clock_data.png";
	} // class CronJobGroupBatch

	#endregion

	#region -- class CronJobGroupStart --------------------------------------------------

	///////////////////////////////////////////////////////////////////////////////
	/// <summary>Run a group of jobs parallel.</summary>
	internal sealed class CronJobGroupStart : CronJobItem
	{
		public CronJobGroupStart(IServiceProvider sp, string name)
			: base(sp, name)
		{
		} // ctor

		protected override void OnRunJob(CancellationToken cancellation)
		{
			CheckCronEngine();

			using (EnterReadLock())
			{
				var tasks = new List<Task>();
				Log.Info("Start tasks...");
				this.WalkChildren<ICronJobExecute>(
					c =>
					{
						Log.Info("{0}: Started...", c.DisplayName);
						tasks.Add(CronEngine.ExecuteJobAsync(c, cancellation));
					}, true, true);


				Task.WaitAll(tasks.ToArray(), cancellation);
				Log.Info("{0}: All tasks finished.");
			}
		} // proc RunJob

		public override string Icon => "/images/clock_gearwheel.png";
	} // class CronJobGroupStart

	#endregion
}<|MERGE_RESOLUTION|>--- conflicted
+++ resolved
@@ -261,14 +261,8 @@
 			if (cronItems.Count > 0)
 			{
 				if (cronItemCache == null) // first initialization, start idle
-<<<<<<< HEAD
-					Server.Queue.RegisterIdle(procCronIdle);
-
-
-=======
 					CronIdleActive = true;
 				
->>>>>>> f35886c7
 				// Lies die Liste mit den zuletzt gelaufenen Zeiten und errechne den nächsten Start
 				lock (cronItemCacheLock)
 				{
@@ -402,7 +396,7 @@
 						var now = DateTime.Now;
 						for (var i = 0; i < cronItemCache.Length; i++)
 						{
-							if (cronItemCache[i].NextRun.Value < now)
+							if (cronItemCache[i].NextRun.HasValue && cronItemCache[i].NextRun.Value < now)
 							{
 								if (!StartJob(cronItemCache[i].Job))
 								{
