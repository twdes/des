﻿<?xml version="1.0" encoding="utf-8"?>
<xs:schema id="DEScron"
           targetNamespace="http://tecware-gmbh.de/dev/des/2014"
           elementFormDefault="qualified"
           xmlns="http://tecware-gmbh.de/dev/des/2014"
           xmlns:xs="http://www.w3.org/2001/XMLSchema">

	<xs:include id="DEScore" schemaLocation="DEScore.xsd" />
	<xs:include id="DESconfigItem" schemaLocation="DESconfigItem.xsd" />

<<<<<<< HEAD
	<xs:complexType name="CronJobItemType" >
=======
	<xs:complexType name="CronJobItemType">
>>>>>>> 65ba38b8
		<xs:complexContent>
			<xs:extension base="ConfigLogItemType">
				<xs:sequence>
					<xs:element name="runafter" minOccurs="0" maxOccurs="unbounded" type="xs:string">
						<xs:annotation>
							<xs:documentation>If this job is running, the current job can not be started.</xs:documentation>
						</xs:annotation>
					</xs:element>
				</xs:sequence>
				<xs:attribute name="bound" type="CronBound" use="optional">
					<xs:annotation>
						<xs:documentation>Defines the schedule of the job.</xs:documentation>
					</xs:annotation>
				</xs:attribute>
				<xs:attribute name="runTimeSlice" type="TimeSpan" use="optional">
					<xs:annotation>
						<xs:documentation>The maximum runtime for the job per invocation.</xs:documentation>
					</xs:annotation>
				</xs:attribute>
			</xs:extension>
		</xs:complexContent>
	</xs:complexType>

	<xs:element name="luaCronJob" substitutionGroup="configItem">
		<xs:annotation>
			<xs:documentation>Defines job that is based on a lua file.</xs:documentation>
			<xs:appinfo>
				<class>TecWare.DE.Server.LuaCronJobItem</class>
			</xs:appinfo>
		</xs:annotation>
		<xs:complexType>
			<xs:complexContent>
				<xs:extension base="CronJobItemType">
					<xs:attribute name="supportsCancelation" type="xs:boolean" use="optional" default="false">
						<xs:annotation>
							<xs:documentation>Does this job supports cancellation.</xs:documentation>
						</xs:annotation>
					</xs:attribute>
				</xs:extension>
			</xs:complexContent>
		</xs:complexType>
	</xs:element>

	<xs:element name="cronBatch" substitutionGroup="configItem" type="CronJobItemType">
		<xs:annotation>
			<xs:documentation>Defines job that will execute every containing job as an batch.</xs:documentation>
			<xs:appinfo>
				<class>TecWare.DE.Server.CronJobGroupBatch</class>
			</xs:appinfo>
		</xs:annotation>
	</xs:element>

	<xs:element name="cronGroup" substitutionGroup="configItem" type="CronJobItemType">
		<xs:annotation>
			<xs:documentation>Defines job that will execute every containing job parallel.</xs:documentation>
			<xs:appinfo>
				<class>TecWare.DE.Server.CronJobGroupStart</class>
			</xs:appinfo>
		</xs:annotation>
	</xs:element>
</xs:schema><|MERGE_RESOLUTION|>--- conflicted
+++ resolved
@@ -8,11 +8,7 @@
 	<xs:include id="DEScore" schemaLocation="DEScore.xsd" />
 	<xs:include id="DESconfigItem" schemaLocation="DESconfigItem.xsd" />
 
-<<<<<<< HEAD
-	<xs:complexType name="CronJobItemType" >
-=======
 	<xs:complexType name="CronJobItemType">
->>>>>>> 65ba38b8
 		<xs:complexContent>
 			<xs:extension base="ConfigLogItemType">
 				<xs:sequence>
